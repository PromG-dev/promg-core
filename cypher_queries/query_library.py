--- conflicted
+++ resolved
@@ -368,14 +368,8 @@
         query_str = '''
                 CALL apoc.periodic.iterate(
                 '
-<<<<<<< HEAD
-                MATCH (tf:ForeignKey {{type:"{foreign_key}"}}) - [:KEY_{entity_label_from_node.upper()}] -> (_from:
-                {entity_label_from_node})
-                MATCH (to:{entity_label_to_node} {{{primary_key}:tf.id}})
-=======
                 MATCH (tf:ForeignKey {type:"$foreign_key"}) - [:$key_type] -> (_from:$entity_label_from_node)
                 MATCH (to:$entity_label_to_node {$primary_key:tf.id})
->>>>>>> 428e5f19
                 RETURN distinct to, _from',
                 'MERGE (_from) 
                     $arrow_left [:$relation_type 
@@ -559,14 +553,9 @@
                     // only include this and the next line if you want to remove the existing relationships
                     UNWIND rels AS r 
                     DELETE r
-<<<<<<< HEAD
-                    MERGE (n1)-[:{entity.get_df_label()} {{entityType: "{entity.type}", Count:size(rels), 
-                    type:"DF"}}]->(n2)
-=======
                     MERGE (n1)
                         -[:$df_entity {entityType: '$entity_type', count:size(rels), type: 'DF'}]->
                           (n2)
->>>>>>> 428e5f19
                 '''
         return Query(query_str=query_str,
                      template_string_parameters={
@@ -603,12 +592,6 @@
         if df_threshold == 0 and relative_df_threshold == 0:
             # corresponds to aggregate_df_relations &  aggregate_df_relations_for_entities in graphdb-event-logs
             # aggregate only for a specific entity type and event classifier
-<<<<<<< HEAD
-            q_create_dfc = f'''
-                            MATCH (c1:Class) <-[:OBSERVED]- (e1:Event) -[df:{df_label} {{entityType: '
-                            {entity_type}'}}]-> 
-                                (e2:Event) -[:OBSERVED]-> (c2:Class)
-=======
 
             # language=sql
             query_str = '''
@@ -616,30 +599,18 @@
                             (c1:Class) <-[:OBSERVED]-(e1:Event) 
                                 -[df:$df_label {entityType: '$entity_type'}]-> 
                             (e2:Event) -[:OBSERVED]-> (c2:Class)
->>>>>>> 428e5f19
                             MATCH (e1) -[:CORR] -> (n) <-[:CORR]- (e2)
                             WHERE n.entityType = df.entityType AND 
                                 c1.classType = c2.classType $classifier_condition $classifier_self_loops
                             WITH n.entityType as EType,c1,count(df) AS df_freq,c2
-<<<<<<< HEAD
-                            MERGE (c1) -[rel2:{dfc_label} {{entityType: '{entity_type}', type:"DF_C", classType: 
-                            c1.classType}}]-> (c2) 
-=======
                             MERGE 
                             (c1) 
                                 -[rel2:$dfc_label {entityType: '$entity_type', type:'DF_C', classType: c1.classType}]-> 
                             (c2) 
->>>>>>> 428e5f19
                             ON CREATE SET rel2.count=df_freq'''
         else:
             # aggregate only for a specific entity type and event classifier
             # include only edges with a minimum threshold, drop weak edges (similar to heuristics miner)
-<<<<<<< HEAD
-            q_create_dfc = f'''
-                            MATCH (c1:Class) <-[:OBSERVED]- (e1:Event) -[df:{df_label} {{entityType: '
-                            {entity_type}'}}]-> 
-                                (e2:Event) -[:OBSERVED]-> (c2:Class)
-=======
 
             # language=sql
             query_str = '''
@@ -649,7 +620,6 @@
                             (e1:Event) 
                                 -[df:$df_label {entityType: '$entity_type'}]-> 
                             (e2:Event) -[:OBSERVED]-> (c2:Class)
->>>>>>> 428e5f19
                             MATCH (e1) -[:CORR] -> (n) <-[:CORR]- (e2)
                             WHERE n.entityType = df.entityType 
                                 AND c1.classType = c2.classType $classifier_condition $classifier_self_loops
@@ -658,17 +628,11 @@
                             OPTIONAL MATCH (c2:Class) <-[:OBSERVED]- (e2b:Event) -[df2:DF]-> 
                                 (e1b:Event) -[:OBSERVED]-> (c1:Class)
                             WITH entityType as EType,c1,df_freq,count(df2) AS df_freq2,c2
-<<<<<<< HEAD
-                            WHERE (df_freq*{relative_df_threshold} > df_freq2)
-                            MERGE (c1) -[rel2:{dfc_label} {{entityType: '{entity_type}', type:"DF_C", classType: 
-                            c1.classType}}]-> (c2) 
-=======
                             WHERE (df_freq*$relative_df_threshold > df_freq2)
                             MERGE 
                             (c1) 
                                 -[rel2:$dfc_label {entityType: '$entity_type', type:'DF_C', classType: c1.classType}]-> 
                             (c2) 
->>>>>>> 428e5f19
                             ON CREATE SET rel2.count=df_freq'''
 
         classifier_condition = ""
@@ -909,14 +873,8 @@
         query_str = '''
                     MATCH (f1 :Event) - [:CORR] -> (equipment :Equipment)
                     MATCH (f1) - [:OBSERVED] -> (c1:Class) -[:AT]-> (l:Location)
-                    // ensure f2 should have operated on the required by checking that the activity operates on that 
-<<<<<<< HEAD
-                    // entity
+                    // ensure f2 should have operated on the required by checking that the activity operates on that  entity
                     MATCH (c1) - [:IS] -> (a1:Activity {entity: "$entity"}) 
-=======
-                    entity
-                    MATCH (c1) - [:IS] -> (a1:Activity {entity: '$entity'}) 
->>>>>>> 428e5f19
                     WITH f1, equipment, l
                     CALL {WITH f1, equipment, l
                         MATCH (f0: Event)-[:OBSERVED]->(c0:Class) - [:IS] 
@@ -967,25 +925,17 @@
                      })
 
     @staticmethod
-<<<<<<< HEAD
     def match_entity_with_batch_position(entity: Entity, relative_position: Entity):
-=======
-    def match_entity_with_batch_position(entity: Entity):
-        # language=sql
->>>>>>> 428e5f19
+        # language=sql
         query_str = '''
                 MATCH (e:Event) - [:CORR] -> (b:Box)
                 MATCH (e) - [:CORR] -> (bp:$relative_position)
                 MERGE (b:Box) - [:AT_POS] -> (bp:$relative_position)
             '''
 
-<<<<<<< HEAD
-        query_str = Template(query_str).substitute(entity=entity.type, relative_position=relative_position.type)
-        return Query(query_string=query_str, kwargs={})
-=======
         query_str = Template(query_str).substitute(entity=entity.type)
         return Query(query_str=query_str,
                      template_string_parameters={
-                         "entity": entity.type
-                     })
->>>>>>> 428e5f19
+                         "entity": entity.type,
+                         "relative_position": relative_position.type
+                     })