import os
from typing import List, Optional

from ..data_managers.semantic_header import SemanticHeader
from ..data_managers.datastructures import DatasetDescriptions
from ..modules.transformer import Transformer
from ..modules.data_importer import Importer
from ..database_managers.db_connection import DatabaseConnection
from ..utilities.performance_handling import Performance


class OcedPg:

    def __init__(self, database_connection: DatabaseConnection, dataset_descriptions: DatasetDescriptions,
                 semantic_header: SemanticHeader,
                 use_sample: bool = False,
                 use_preprocessed_files: bool = False,
                 store_files: bool = True,
                 import_directory=None):
        """
            This is a Class that acts as a facade for used to extract, load and transform their data using OCED-PG

            :param dataset_descriptions: A specification of how the data sets are structured
            :type dataset_descriptions: DatasetDescriptions
            :param perf: a :class:Performance to keep track of the running time of the EKG construction
            :type perf: Performance
            :param use_sample: boolean indicating whether the DB should be build using a sample as specified in the
            ImportedDataStructures, defaults to False
            :type use_sample: bool

        """
        # classes responsible for executing queries
        self.data_importer = Importer(database_connection=database_connection,
                                      data_structures=dataset_descriptions,
                                      use_sample=use_sample,
<<<<<<< HEAD
                                      use_preprocessed_files=use_preprocessed_files)
        self.ekg_builder = Transformer()
=======
                                      use_preprocessed_files=use_preprocessed_files,
                                      semantic_header=semantic_header,
                                      import_directory=import_directory,
                                      store_files=store_files)
        self.ekg_builder = EKGUsingSemanticHeaderBuilder(database_connection=database_connection,
                                                         semantic_header=semantic_header)
>>>>>>> bd96bab8

    def load_and_transform(self):
        self.load()
        self.transform()

    # region import events
    def load(self, imported_logs=None):
        """
        Import data, both event data as other data, as specified in the DS files.
        Add record labels as specified in the semantic header
        """
        return self.data_importer.import_data(imported_logs)

    # endregion
    def transform(self):
        """
            Transform the record layer into a semantic layer
        """
        self.create_nodes()
        self.create_relations()

    def create_nodes(self, node_types: Optional[List[str]] = None) -> None:
        """
        Create nodes as specified in the semantic header

        Args:
            node_types: list of nodes that should be created. In case of None, all nodes are
            created as specified in the semantic header

        """
        self.create_nodes_by_records(node_types)

    def create_nodes_by_records(self, node_types: Optional[List[str]] = None) -> None:
        """
        Create nodes based on records as specified in the semantic header

        Args:
            node_types: list of nodes that should be created. In case of None, all nodes are
            created as specified in the semantic header

        """

        self.ekg_builder.create_nodes_by_records(node_types)

    def create_relations(self, relation_types: Optional[List[str]] = None) -> None:
        """
        Create relations as specified in the semantic header

        Args:
            relation_types: list of relations that should be created. In case of None, all relations are
            created as specified in the semantic header

        """
        self.create_relations_using_record(relation_types)
        self.create_relations_using_relations(relation_types)

    def create_relations_using_record(self, relation_types: Optional[List[str]] = None) -> None:
        """
        Create relations using records as specified in the semantic header

        Args:
            relation_types: list of relations that should be created. In case of None, all relations are
            created as specified in the semantic header

        """
        self.ekg_builder.create_relations_using_records(relation_types)

    def create_relations_using_relations(self, relation_types: Optional[List[str]] = None) -> None:
        """
        Create relations using a subgraph as specified in the semantic header

        Args:
            relation_types: list of relations that should be created. In case of None, all relations are
            created as specified in the semantic header

        """
        self.ekg_builder.create_relations_using_relations(relation_types)

    def create_nodes_by_relations(self, node_types: Optional[List[str]] = None) -> None:
        """
        Pass on method to ekg_builder to create entities based on relations as specified in the semantic header

        :param node_types: list of entity types for which the entities based on relations should be created. In
        case of None, all entities based on relations are created as specified in the semantic header
        :type node_types: List[str], optional
        :return: None

        """
        self.ekg_builder.create_nodes_by_relations(node_types)

    def create_df_edges(self, entity_types: Optional[List[str]] = None, event_label: str = "Event",
                        add_duration=False) -> None:
        """
        Pass on method to ekg_builder to merge parallel directly follows in between batching events

        :return: None
        """
        self.ekg_builder.create_df_edges(entity_types, event_label, add_duration=add_duration)
        self.ekg_builder.merge_duplicate_df()

    def create_static_nodes_and_relations(self) -> None:
        """
        Pass on method to ekg_builder to create static nodes and relations
        No implementation yet

        :return: None
        """
        self.ekg_builder.create_static_nodes_and_relations()<|MERGE_RESOLUTION|>--- conflicted
+++ resolved
@@ -3,7 +3,7 @@
 
 from ..data_managers.semantic_header import SemanticHeader
 from ..data_managers.datastructures import DatasetDescriptions
-from ..modules.transformer import Transformer
+from ..modules.ekg_builder_semantic_header import EKGUsingSemanticHeaderBuilder
 from ..modules.data_importer import Importer
 from ..database_managers.db_connection import DatabaseConnection
 from ..utilities.performance_handling import Performance
@@ -33,17 +33,12 @@
         self.data_importer = Importer(database_connection=database_connection,
                                       data_structures=dataset_descriptions,
                                       use_sample=use_sample,
-<<<<<<< HEAD
-                                      use_preprocessed_files=use_preprocessed_files)
-        self.ekg_builder = Transformer()
-=======
                                       use_preprocessed_files=use_preprocessed_files,
                                       semantic_header=semantic_header,
                                       import_directory=import_directory,
                                       store_files=store_files)
         self.ekg_builder = EKGUsingSemanticHeaderBuilder(database_connection=database_connection,
                                                          semantic_header=semantic_header)
->>>>>>> bd96bab8
 
     def load_and_transform(self):
         self.load()
