--- conflicted
+++ resolved
@@ -5,38 +5,13 @@
 
 
 class TaskIdentification:
-<<<<<<< HEAD
-    """
-        Create TaskIdentification module
-        Examples:
-            >>> from promg.modules.task_identification import TaskIdentification
-            >>> task_identifier = TaskIdentification(resource="Resource", case="CASE_AWO")
-            returns a task_identifier module from the perspective "Resource" and the "CASE_AWO" entities
-
-    """
-    def __init__(self, resource: str, case: str):
-        self.connection = DatabaseConnection()
-        self.resource: ConstructedNodes = SemanticHeader().get_entity(resource)
-        self.case: ConstructedNodes = SemanticHeader().get_entity(case)
-=======
     def __init__(self, db_connection, semantic_header, resource: str, case: str):
         self.connection = db_connection
         self.resource: ConstructedNodes = semantic_header.get_entity(resource)
         self.case: ConstructedNodes = semantic_header.get_entity(case)
->>>>>>> bd96bab8
 
-    @Performance.track()
+    @Performance.track("resource")
     def identify_tasks(self):
-        """
-            Method to create (:TaskInstance) nodes and [:CONTAINS] from (:Event) nodes to (:TaskInstance) nodes
-
-            Examples:
-                >>> from promg.modules.task_identification import TaskIdentification
-                >>> task_identifier = TaskIdentification(resource="Resource", case="CASE_AWO")
-                >>> task_identifier.identify_tasks()
-                Identifies and creates (:TaskInstance) nodes for the given resource and case
-
-        """
         self.connection.exec_query(tf_ql.get_combine_df_joint_query,
                                    **{
                                        "resource": self.resource,
@@ -57,16 +32,6 @@
 
     @Performance.track("resource")
     def aggregate_on_task_variant(self):
-        """
-            Method to aggregate (:TaskInstance) nodes into (:TaskAggregation) nodes
-
-            Examples:
-                >>> from promg.modules.task_identification import TaskIdentification
-                >>> task_identifier = TaskIdentification(resource="Resource", case="CASE_AWO")
-                >>> task_identifier.aggregate_on_task_variant()
-                Identifies and creates (:TaskAggegration) given there exists (:TaskInstance) nodes
-
-        """
         self.connection.exec_query(tf_ql.get_aggregate_task_instances_query,
                                    **{"property": "variant"})
         self.connection.exec_query(tf_ql.get_link_task_instances_to_aggregations_query,
