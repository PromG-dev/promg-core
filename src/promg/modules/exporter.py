--- conflicted
+++ resolved
@@ -9,22 +9,10 @@
 
 
 class Exporter:
-<<<<<<< HEAD
-    """
-        Create Exporter module
-        Examples:
-            >>> from promg.modules.exporter import Exporter
-            >>> exporter = Exporter()
-    """
-    def __init__(self):
-        self.connection = DatabaseConnection()
-=======
     def __init__(self, db_connection):
         self.connection = db_connection
->>>>>>> bd96bab8
 
-    def get_event_log(self, entity_type, additional_event_attributes: Optional[List[str]] = None,
-                      additional_entity_attributes: Optional[List[str]] = None) -> List[
+    def get_event_log(self, entity_type, additional_event_attributes: Optional[List[str]] = None) -> List[
         Dict[str, Any]]:
         """
         Get an event log extracted from the EKG for a specific entity and return it
@@ -32,8 +20,6 @@
         Args:
             entity_type: The type of the entity --> contract states that it exists
             additional_event_attributes: list of different attributes of event that should also be stored in the
-            event log
-            additional_entity_attributes: list of different attributes of entity that should also be stored in the
             event log
 
         Returns:
@@ -47,11 +33,9 @@
         if entity_object is None:
             raise ValueError(f"Entity {entity_type} is not defined in the semantic header")
 
-        return self._get_event_log(entity_object, additional_event_attributes, additional_entity_attributes)
+        return self._get_event_log(entity_object, additional_event_attributes)
 
-    def _get_event_log(self, entity: ConstructedNodes,
-                       additional_event_attributes: Optional[List[str]] = None,
-                       additional_entity_attributes: Optional[List[str]] = None) -> \
+    def _get_event_log(self, entity: ConstructedNodes, additional_event_attributes: Optional[List[str]] = None) -> \
             Optional[List[Dict[str, Any]]]:
         """
         Get an event log extracted from the EKG for a specific entity and return it
@@ -60,38 +44,29 @@
             entity: The entity for which we want to extract an event log
             additional_event_attributes: list of different attributes of event that should also be stored in the
             event log
-            additional_entity_attributes: list of different attributes of entity that should also be stored in the
-            event log
 
         Returns:
             A list of events with its attributes in the form of a dictionary
         """
-        additional_event_attributes = [] if additional_event_attributes is None else additional_event_attributes
-        additional_entity_attributes = [] if additional_entity_attributes is None else additional_entity_attributes
-
+        if additional_event_attributes is None:
+            additional_event_attributes = []
         return self.connection.exec_query(exporter_ql.get_event_log_query,
                                           **{
                                               "entity": entity,
-                                              "additional_event_attributes": additional_event_attributes,
-                                              "additional_entity_attributes": additional_entity_attributes
+                                              "additional_event_attributes": additional_event_attributes
                                           })
 
-    def save_event_log(self, entity_type: str,
-                       additional_event_attributes: Optional[List[str]] = None,
-                       additional_entity_attributes: Optional[List[str]] = None) -> None:
+    def save_event_log(self, entity_type: str, additional_event_attributes: Optional[List[str]] = None) -> None:
         """
         Create an event log extracted from the EKG from a specific entity and store it as a csv file
 
         Args:
             entity_type: The type of the entity
-            additional_event_attributes: list of different attributes of event that should also be stored in the
+             additional_event_attributes: list of different attributes of event that should also be stored in the
              event log
-            additional_entity_attributes: list of different attributes of entity that should also be stored in the
-            event log
-
         """
 
-        event_log = self.get_event_log(entity_type, additional_event_attributes, additional_entity_attributes)
+        event_log = self.get_event_log(entity_type, additional_event_attributes)
         df = pd.DataFrame(event_log)
 
         current_file_path = os.path.dirname(__file__)
