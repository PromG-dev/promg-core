import os
from string import Template
from typing import Optional

from ..data_managers.semantic_header import SemanticHeader
from ..database_managers.db_connection import DatabaseConnection
from ..data_managers.datastructures import DatasetDescriptions
from ..utilities.performance_handling import Performance
from ..cypher_queries.data_importer_ql import DataImporterQueryLibrary as di_ql
from pathlib import Path
import pandas as pd


class Importer:
    def __init__(self, database_connection: DatabaseConnection,
                 data_structures: DatasetDescriptions,
                 semantic_header: SemanticHeader,
                 import_directory: Optional[str] = None,
                 use_sample: bool = False,
                 use_preprocessed_files: bool = False,
                 store_files: bool = False):
        self.connection = database_connection
        self.structures = data_structures.structures
        self.records = semantic_header.records

        self.load_batch_size = 20000
        self.use_sample = use_sample
        self.use_preprocessed_files = use_preprocessed_files
        self.store_files = store_files
        self.load_status = 0

        self._import_directory = import_directory

    def update_load_status(self):
        self.connection.exec_query(di_ql.get_update_load_status_query,
                                   **{
                                       "current_load_status": self.load_status
                                   })
        self.load_status += 1

    def import_data(self, to_be_imported_logs) -> None:
        for structure in self.structures:
            required_labels = structure.get_required_labels(records=self.records)

            # read in all file names that match this structure
            for file_name in structure.file_names:
                # only load files that are not imported yet
                if to_be_imported_logs is None or file_name in to_be_imported_logs:
                    # read and import the nodes
                    df_log = structure.read_data_set(file_name=file_name,
                                                     use_sample=self.use_sample,
                                                     use_preprocessed_file=self.use_preprocessed_files,
                                                     load_status=self.load_status,
                                                     store_preprocessed_file=self.store_files)

                    df_log = structure.determine_optional_labels_in_log(df_log, records=self.records)

<<<<<<< HEAD
                    self._import_nodes_from_data(df_log=df_log,
                                                 file_name=file_name,
                                                 required_labels_str=required_labels_str)
=======
                    self._import_nodes_from_data(df_log=df_log, file_name=file_name,
                                                 required_labels=required_labels)
>>>>>>> b1c059db

                    if structure.has_datetime_attribute():
                        # once all events are imported, we convert the string timestamp to the timestamp as used in
                        # Cypher
                        self._reformat_timestamps(structure=structure, required_labels=required_labels)

                    # TODO: move filtering to pandas dataframe
                    self._filter_nodes(structure=structure,
                                       required_labels=required_labels)  # filter nodes according to the
                    # structure
                    self._finalize_import(required_labels=required_labels)  # removes temporary properties

    @Performance.track("structure")
    def _reformat_timestamps(self, structure, required_labels):
        datetime_formats = structure.get_datetime_formats()
        for attribute, datetime_format in datetime_formats.items():
            if datetime_format.is_epoch:
                self.connection.exec_query(di_ql.get_convert_epoch_to_timestamp_query,
                                           **{
                                               "required_labels": required_labels,
                                               "attribute": attribute,
                                               "datetime_object": datetime_format
                                           })
            self.connection.exec_query(di_ql.get_make_timestamp_date_query,
                                       **{
                                           "required_labels": required_labels,
                                           "attribute": attribute,
                                           "datetime_object": datetime_format,
                                           "load_status": self.load_status
                                       })


    @Performance.track("structure")
    def _filter_nodes(self, structure, required_labels):
        for exclude in [True, False]:
            attribute_values_pairs_filtered = structure.get_attribute_value_pairs_filtered(exclude=exclude)
            for name, values in attribute_values_pairs_filtered.items():
                self.connection.exec_query(di_ql.get_filter_records_by_property_query,
                                           **{
                                               "prop": name,
                                               "values": values,
                                               "exclude": exclude,
                                               "load_status": self.load_status,
                                               "required_labels": required_labels
                                           })

    @Performance.track("structure")
    def _finalize_import(self, required_labels):
        # finalize the import
        self.connection.exec_query(di_ql.get_finalize_import_records_query,
                                   **{
                                       "load_status": self.load_status,
                                       "required_labels": required_labels
                                   })
        self.load_status = 0

    @Performance.track("file_name")
    def _import_nodes_from_data(self, df_log, file_name, required_labels):
        grouped_by_optional_labels = df_log.groupby(by="labels")
        mapping_str = self._determine_column_mapping_str(df_log)

        for optional_labels_str, log in grouped_by_optional_labels:
            optional_labels = optional_labels_str.split(":")
            labels = required_labels + optional_labels
            labels = list(set(labels))
            labels.remove("")
            new_file_name = self.determine_new_file_name(file_name, optional_labels_str)
            self.import_log_into_db(file_name=new_file_name, labels=labels, mapping_str=mapping_str, log=log)

<<<<<<< HEAD
    def import_log_into_db(self, file_name, labels_str, mapping_str, log):
        # get log name if it is in the log
        if "log" in log.columns:
            logs = log["log"].unique()
            if len(logs) > 1:
                # todo make error
                raise Exception("Each file should originate from exactly one log, now there are more logs defined.")
            else:
                log_name = logs[0]
            log = log.drop(columns=["log"])
        else:
            log_name = None

=======
    def import_log_into_db(self, file_name, labels, mapping_str, log):
>>>>>>> b1c059db
        # Temporary save the file in the import directory
        self._save_log_grouped_by_labels(log=log, file_name=file_name)
        self.connection.exec_query(di_ql.get_create_nodes_by_loading_csv_query,
                                   **{
                                       "file_name": file_name,
<<<<<<< HEAD
                                       "log_name": log_name,
                                       "labels": labels_str,
=======
                                       "labels": labels,
>>>>>>> b1c059db
                                       "mapping": mapping_str
                                   })

        self.connection.exec_query(di_ql.get_merge_log_nodes_query)

        # delete the file from the import directory
        self._delete_log_grouped_by_labels(file_name=file_name)

    @staticmethod
    def determine_new_file_name(file_name, optional_labels_str):
        if optional_labels_str == "":
            return file_name
        return file_name[:-4] + "_" + optional_labels_str.replace(":", "_") + ".csv"

    def _save_log_grouped_by_labels(self, log, file_name):
        log = log.drop(columns=["labels"])
        log.to_csv(Path(self.get_import_directory(), file_name), index=False)

    def _delete_log_grouped_by_labels(self, file_name):
        path = Path(self.get_import_directory(), file_name)
        if os.path.exists(path):
            os.remove(path)

    @staticmethod
    def _determine_column_mapping_str(log):
        mapping = {}
        dtypes = log.dtypes.to_dict()
        for col_name, type in dtypes.items():
            if type == object:
                continue  # default is STRING
            elif pd.api.types.is_integer_dtype(type):
                mapping[col_name] = 'INTEGER'
            elif pd.api.types.is_float_dtype(type):
                mapping[col_name] = 'FLOAT'
            elif pd.api.types.is_bool_dtype(type):
                mapping[col_name] = 'BOOLEAN'
            else:
                raise Exception(f"Type for column {col_name} is not defined")

        template_str = '$col_name:{type:"$type"}'
        mapping_list = [Template(template_str).substitute({"col_name": col_name, "type": type}) for col_name, type in
                        mapping.items()]
        mapping_str = '{' + ','.join(mapping_list) + '}'
        return mapping_str

    def retrieve_import_directory(self):
        result = self.connection.exec_query(di_ql.get_import_directory_query)
        # get the correct value from the result
        self._import_directory = result[0]['directory']

    def get_import_directory(self):
        if self._import_directory is None:
            self.retrieve_import_directory()
        return self._import_directory<|MERGE_RESOLUTION|>--- conflicted
+++ resolved
@@ -9,6 +9,21 @@
 from ..cypher_queries.data_importer_ql import DataImporterQueryLibrary as di_ql
 from pathlib import Path
 import pandas as pd
+
+
+def pop_log_name(log):
+    # get log name if it is in the log
+    if "log" in log.columns:
+        log_names = log.pop("log")
+        log_names = log_names.unique()
+        if len(log_names) > 1:
+            # todo make error
+            raise Exception("Each file should originate from exactly one log, now there are more logs defined.")
+        else:
+            log_name = log_names[0]
+    else:
+        log_name = None
+    return log, log_name
 
 
 class Importer:
@@ -55,14 +70,9 @@
 
                     df_log = structure.determine_optional_labels_in_log(df_log, records=self.records)
 
-<<<<<<< HEAD
                     self._import_nodes_from_data(df_log=df_log,
                                                  file_name=file_name,
-                                                 required_labels_str=required_labels_str)
-=======
-                    self._import_nodes_from_data(df_log=df_log, file_name=file_name,
-                                                 required_labels=required_labels)
->>>>>>> b1c059db
+                                                 required_labels_str=required_labels)
 
                     if structure.has_datetime_attribute():
                         # once all events are imported, we convert the string timestamp to the timestamp as used in
@@ -86,6 +96,7 @@
                                                "attribute": attribute,
                                                "datetime_object": datetime_format
                                            })
+
             self.connection.exec_query(di_ql.get_make_timestamp_date_query,
                                        **{
                                            "required_labels": required_labels,
@@ -93,7 +104,6 @@
                                            "datetime_object": datetime_format,
                                            "load_status": self.load_status
                                        })
-
 
     @Performance.track("structure")
     def _filter_nodes(self, structure, required_labels):
@@ -132,34 +142,16 @@
             new_file_name = self.determine_new_file_name(file_name, optional_labels_str)
             self.import_log_into_db(file_name=new_file_name, labels=labels, mapping_str=mapping_str, log=log)
 
-<<<<<<< HEAD
-    def import_log_into_db(self, file_name, labels_str, mapping_str, log):
-        # get log name if it is in the log
-        if "log" in log.columns:
-            logs = log["log"].unique()
-            if len(logs) > 1:
-                # todo make error
-                raise Exception("Each file should originate from exactly one log, now there are more logs defined.")
-            else:
-                log_name = logs[0]
-            log = log.drop(columns=["log"])
-        else:
-            log_name = None
-
-=======
     def import_log_into_db(self, file_name, labels, mapping_str, log):
->>>>>>> b1c059db
         # Temporary save the file in the import directory
+        log, log_name = pop_log_name(log)
+
         self._save_log_grouped_by_labels(log=log, file_name=file_name)
         self.connection.exec_query(di_ql.get_create_nodes_by_loading_csv_query,
                                    **{
                                        "file_name": file_name,
-<<<<<<< HEAD
                                        "log_name": log_name,
-                                       "labels": labels_str,
-=======
                                        "labels": labels,
->>>>>>> b1c059db
                                        "mapping": mapping_str
                                    })
 
