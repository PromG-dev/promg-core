--- conflicted
+++ resolved
@@ -54,11 +54,7 @@
         return Query(query_str=query_str)
 
     @staticmethod
-<<<<<<< HEAD
-    def get_create_nodes_by_loading_csv_query(labels: str, file_name: str, mapping: str, log_name: str = None) -> Query:
-=======
-    def get_create_nodes_by_loading_csv_query(labels: List[str], file_name: str, mapping: str) -> Query:
->>>>>>> b1c059db
+    def get_create_nodes_by_loading_csv_query(labels: List[str], file_name: str, mapping: str, log_name: str = None) -> Query:
         """
         Create event nodes for each row in the batch with labels
         The properties of each row are also the property of the node
@@ -68,7 +64,6 @@
         @param log_name: the name of the log to be imported
 
         @return: Query object to create record nodes by loading csv
-        :param log_name:
         """
 
         if log_name is not None:
@@ -78,32 +73,22 @@
             log_str = ""
             log_name = ""
 
-        # $batch is a variable we can add in tx.run, this allows us to use string properties
-        # (keys in our dictionary are string)
-        # return is required when using call and yield
-        # language=SQL
-
+        # language=SQL
         query_str = '''
                     CALL apoc.periodic.iterate('
                         CALL apoc.load.csv("$file_name" $mapping_str) yield map as row return row',
-<<<<<<< HEAD
-                        'CREATE (record:$labels)
+                        'CREATE (record:Record)
                         $log_str
-                        SET record += row'
-                    , {batchSize:10000, parallel:true, retries: 1, params:{log_name: $log_name}});                    
-=======
-                        'CREATE (record:Record)
                         SET record += row
                         $set_record_types'
-                    , {batchSize:10000, parallel:true, retries: 1});                    
->>>>>>> b1c059db
+                    , {batchSize:10000, parallel:true, retries: 1, params:{log_name: $log_name}});                    
                 '''
 
         return Query(query_str=query_str,
                      template_string_parameters={
                          "file_name": file_name,
-<<<<<<< HEAD
-                         "labels": labels,
+                         "set_record_types": DataImporterQueryLibrary.get_record_types_mapping(is_match=False,
+                                                                                               labels=labels),
                          "mapping_str": DataImporterQueryLibrary.create_mapping_str(mapping),
                          "log_str": log_str
                      },
@@ -124,16 +109,7 @@
         return Query(query_str=query_str)
 
     @staticmethod
-    def get_make_timestamp_date_query(required_labels_str: str, attribute: str, datetime_object: DatetimeObject,
-=======
-                         "set_record_types": DataImporterQueryLibrary.get_record_types_mapping(is_match=False,
-                                                                                               labels=labels),
-                         "mapping_str": DataImporterQueryLibrary.create_mapping_str(mapping)
-                     })
-
-    @staticmethod
     def get_make_timestamp_date_query(required_labels: List[str], attribute: str, datetime_object: DatetimeObject,
->>>>>>> b1c059db
                                       load_status: int) -> Query:
         """
         Create a query to convert the strings of the timestamp to the datetime as used in Neo4j
