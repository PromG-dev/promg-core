from string import Template
from typing import Union, Optional, List

from ..data_managers.semantic_header import ConstructedNodes, NodeConstructor, Node, \
    RelationConstructor, RecordConstructor, ConstructedRelation
from ..database_managers.db_connection import Query


class SemanticHeaderQueryLibrary:
    @staticmethod
    def get_create_node_by_record_constructor_query(node_constructor: NodeConstructor, merge=True,
                                                    logs: Optional[List[str]] = None) -> Query:
        if merge:
            # for each result node, merge the node if it does not exist yet. Then merge it to the record node.
            # So, even though a Entity may appear in multiple records, it is only created once.
            merge_or_create_node = '''MERGE ($result_node)
                                 MERGE (record) <- [:EXTRACTED_FROM] - ($result_node_name)'''
        else:
            # for each result node, merge the node if it does not exist yet NEITHER does its relation to the record
            # node.
            # This ensures that for each record node, exactly one result node is created.
            # e.g. When creating (:Event) nodes, we create one (:Event) node for each (:EventRecord)
            merge_or_create_node = '''MERGE (record) <- [:EXTRACTED_FROM] - ($result_node)'''

        # get the string for optional properties
        set_property_str = node_constructor.get_set_result_properties_query()

        # in case some labels need to be set, we define the string
        set_label_str = ""
        if node_constructor.set_labels is not None:
            set_label_str = f'SET $set_labels'''

        # in case a correlation needs to be created, we define the string
        infer_corr_str = ""
        # in case multiple correlations can be inferred depending on the record types, we create a string for each
        # inference
        if len(node_constructor.inferred_relationships) > 0:
            infer_corr_str = '''WITH record, $result_node_name'''
            for relationship in node_constructor.inferred_relationships:
                infer_rel_str = '''
                    CALL {WITH record, $result_node_name
                            $record_match
                            MATCH ($event_node) - [:EXTRACTED_FROM] -> (record) <- [:EXTRACTED_FROM] - (
                                $result_node_name)
                                MERGE (event) - [:$relation_type] -> ($result_node_name)}'''
                infer_rel_str = Template(infer_rel_str).safe_substitute({
                    "event_node": relationship.event.get_pattern(name="event"),
                    "record_match": relationship.get_record_type_match(record_name="record"),
                    "relation_type": relationship.relation_type
                })
                infer_corr_str += infer_rel_str
        elif node_constructor.infer_corr_from_event_record:
            # only one correlation is created, create a string for this with the corr type
            # language=SQL
            infer_corr_str = '''
            WITH record, $result_node_name
                                MATCH (event:$event_label) - [:EXTRACTED_FROM] -> (record) <- [:EXTRACTED_FROM] - (
                                $result_node_name)
                                MERGE (event) - [:$corr_type] -> ($result_node_name)'''
        elif node_constructor.infer_corr_from_entity_record:  # TODO update such that only correct events are considered
            # language=SQL
            infer_corr_str = '''
                        WITH record, $result_node_name
                                MATCH (event:$event_label) - [:EXTRACTED_FROM] -> (record) <- [:EXTRACTED_FROM] - (
                                $result_node_name)
                                MERGE (event) - [:$corr_type] -> ($result_node_name)'''

        # in case an observed relations needs to be created, we define the string
        infer_observed_str = ""
        if node_constructor.infer_observed:
            # language=SQL
            infer_observed_str = '''
            WITH record, $result_node_name
                                MATCH (event:$event_label) - [:EXTRACTED_FROM] -> (record) <- [:EXTRACTED_FROM] - (
                                $result_node_name)
                                MERGE (event) <- [:OBSERVED] - ($result_node_name)
                                '''

        # add check to only transform records from the imported logs
        if logs is not None:
            log_str = ",".join([f'"{log}"' for log in logs])
            log_check_str = f"<- [:CONTAINS] - (log:Log) WHERE log.name in [{log_str}]"
        else:
            log_check_str = ""

        # create the overall query where we match the correct record nodes
        # then we create/merge the resulting node and set all labels, properties and inferred relations
        # language=SQL
        query_str = '''
                    CALL apoc.periodic.iterate(
<<<<<<< HEAD
                    'MATCH ($record) $log_check_str
=======
                    'MATCH ($record) 
                    $record_matches
                          $log_check_str
>>>>>>> b1c059db
                          RETURN record',
                          '$merge_or_create_node
                          $set_label_str
                          $set_property_str
                          $infer_corr_str
                          $infer_observed_str', {batchSize:$batch_size})
                    '''

        query_str = Template(query_str).safe_substitute({
            "set_label_str": set_label_str,
            "set_property_str": set_property_str,
            "infer_corr_str": infer_corr_str,
            "infer_observed_str": infer_observed_str,
            "merge_or_create_node": merge_or_create_node,
            "log_check_str": log_check_str
        })

        return Query(query_str=query_str,
                     template_string_parameters={
                         "record": node_constructor.get_prevalent_record_pattern(node_name="record"),
                         "record_matches": node_constructor.get_prevalent_match_record_pattern(node_name="record"),
                         "record_name": "record",
                         "result_node": node_constructor.result.get_pattern(),
                         "result_node_name": node_constructor.result.get_name(),
                         "set_result_properties": node_constructor.get_set_result_properties_query(),
                         "set_labels": node_constructor.get_set_result_labels_query(),
                         "corr_type": node_constructor.corr_type,
                         "event_label": node_constructor.event_label
                     })

    @staticmethod
    def get_associated_record_types_query(logs):
        log_str = ",".join([f'"{log}"' for log in logs])
        log_str = f"[{log_str}]"

        # request all associated record types for specific logs
        query_str = '''
<<<<<<< HEAD
            MATCH (r:Record) <- [:CONTAINS] - (log:Log)
            WHERE log.name in $log_str
            UNWIND labels(r) as _label
            RETURN collect(distinct _label) as labels
=======
            MATCH (record:Record) - [:IS_OF_TYPE] -> (record_type:RecordType)
            WHERE record.log in $log_str
            RETURN collect(distinct record_type.type) as labels
>>>>>>> b1c059db
        '''

        return Query(query_str=query_str,
                     template_string_parameters={"log_str": log_str})


    @staticmethod
    def get_infer_corr_from_parent_query(relation_constructor, use_from):
        if use_from:
            node = relation_constructor.from_node.get_pattern()
            from_or_to = "FROM"
        else:
            node = relation_constructor.to_node.get_pattern()
            from_or_to = "TO"

        # add correlation to a child node if its parent is correlated to an event
        query_str = '''
            CALL apoc.periodic.iterate('
                MATCH (e:Event) --> ($node) - [:$from_or_to] - (relation:$relation_label_str)
                WHERE NOT EXISTS ((e) - [:CORR] -> (relation))
                RETURN DISTINCT relation, e',
                'MERGE (e) - [:$corr_type] -> (relation)',
                {batchSize:$batch_size}
                )       
            '''

        return Query(query_str=query_str,
                     template_string_parameters={
                         "node": node,
                         "from_or_to": from_or_to,
                         "relation_label_str": relation_constructor.result.get_relation_types_str(),
                         "corr_type": relation_constructor.corr_type
                     })

    @staticmethod
    def get_create_relation_by_relations_query(relation_constructor: RelationConstructor) -> Query:
        if relation_constructor.model_as_node:
            # language=sql
            merge_str = '''
                            MERGE ($from_node_name) -[:FROM] -> (relation:$rel_pattern) - [:TO] -> (
                            $to_node_name)
                            '''
        else:
            merge_str = "MERGE ($from_node_name) -[$rel_pattern] -> ($to_node_name)"

        # language=SQL
        query_str = '''
                CALL apoc.periodic.iterate(
                '$relation_queries                        
                RETURN distinct $from_node_name, $to_node_name',
                '$merge_str
                $set_properties_str',                        
                {batchSize: $batch_size})
            '''

        query_str = Template(query_str).safe_substitute({
            "merge_str": merge_str
        })

        return Query(query_str=query_str,
                     template_string_parameters={
                         "relation_queries": relation_constructor.get_relations_query(),
                         "from_node_name": relation_constructor.from_node.get_name(),
                         "to_node_name": relation_constructor.to_node.get_name(),
                         "rel_pattern": relation_constructor.result.get_pattern(),
                         "set_properties_str": relation_constructor.get_set_result_properties_query()
                     })

    @staticmethod
    def get_create_relation_using_record_query(relation_constructor: RelationConstructor,
                                               logs: Optional[List[str]] = None) -> Query:
        # find events that are related to different entities of which one event also has a reference to the other entity
        # create a relation between these two entities
        if relation_constructor.model_as_node:
            # language=sql
            merge_str = '''
                            MERGE ($from_node_name) -[:FROM] -> (relation:$rel_pattern) - [:TO] -> (
                            $to_node_name)
                            MERGE (relation)  - [:EXTRACTED_FROM] -> (record)
                            '''
        else:
            merge_str = "MERGE ($from_node_name) -[$rel_pattern] -> ($to_node_name)"

        # add check to only transform records from the imported logs
        if logs is not None:
            log_str = ",".join([f'"{log}"' for log in logs])
            log_check_str = f"<- [:CONTAINS] - (log:Log) WHERE log.name in [{log_str}]"
        else:
            log_check_str = ""

        # match all records that are related to the correct record types and in specific logs
        # then match all from and to nodes that are extracted from these records
        # merge the resulting node
        # set the optional properties
        query_str = '''     CALL apoc.periodic.iterate('
<<<<<<< HEAD
                            MATCH (record:$record_labels) $log_check_str
                            RETURN record',
=======
                                MATCH ($record)
                                $record_matches
                                $log_check_str
                                RETURN record',
>>>>>>> b1c059db
                            '
                            MATCH ($from_node) - [:EXTRACTED_FROM] -> (record)
                            MATCH ($to_node) - [:EXTRACTED_FROM] -> (record)
                            $merge_str
                            $set_properties_str',
                            {batchSize:$batch_size})
                        '''

        query_str = Template(query_str).safe_substitute({
            "merge_str": merge_str,
            "log_check_str": log_check_str
        })

        return Query(query_str=query_str,
                     template_string_parameters={
                         "from_node": relation_constructor.from_node.get_pattern(),
                         "from_node_name": relation_constructor.from_node.get_name(),
                         "to_node": relation_constructor.to_node.get_pattern(),
                         "to_node_name": relation_constructor.to_node.get_name(),
                         "record": relation_constructor.get_prevalent_record_pattern(node_name="record"),
                         "record_matches": relation_constructor.get_prevalent_match_record_pattern(node_name="record"),
                         "rel_pattern": relation_constructor.result.get_pattern("relation"),
                         "relation_labels": relation_constructor.result.get_relation_types_str(as_list=True),
                         "set_properties_str": relation_constructor.get_set_result_properties_query("relation")
                     })

    @staticmethod
    def get_add_duration_query_str(add_duration) -> str:
        if add_duration:
            # check the type of the timestamp attributes.
            # DATE, DATETIME, TIME --> create Duration between first and second
            # INT, FLOAT --> save difference between second and first
            add_duration_str = '''
                , CASE 
                    WHEN apoc.meta.cypher.type(first.timestamp) IN ["DATE_TIME", "TIME", "DATE"] 
                        AND apoc.meta.cypher.type(second.timestamp) IN ["DATE_TIME", "TIME", "DATE"] 
                        THEN duration.between(first.timestamp, second.timestamp)
                    WHEN apoc.meta.cypher.type(first.timestamp) IN ["INTEGER", "FLOAT"]
                     AND apoc.meta.cypher.type(second.timestamp) IN ["INTEGER", "FLOAT"]
                     THEN  second.timestamp - first.timestamp
                    ELSE NULL
                END AS duration
            '''
        else:
            # we don't want to add the duration, so we use NULL for duration
            # This ensures us that we can use duration in the rest of the queries
            add_duration_str = '''
                , NULL as duration
            '''

        return add_duration_str

    @staticmethod
    def get_create_directly_follows_query(entity: Union[ConstructedNodes, ConstructedRelation], event_label,
                                          add_duration: bool = False) -> Query:
        # find the specific entities and events with a certain label correlated to that entity
        # order all events by time, order_nr and id grouped by a node n
        # collect the sorted nodes as a list
        # unwind the list from 0 to the one-to-last node
        # find neighbouring nodes and add an edge between

        # language=sql

        if event_label == "CompoundEvent":
            if entity.type == "Resource":
                query_str = '''
                     CALL apoc.periodic.iterate(
                        'MATCH (n:$entity_labels_string) <-[:$corr_type_string]- (e:$event_label)
                        CALL {
                                WITH e
                                MATCH (e) - [:CONSISTS_OF] -> (single_event:Event)
                                RETURN id(single_event) as min_id ORDER BY id(single_event)
                                LIMIT 1
                            }
                        WITH n , e as nodes ORDER BY e.timestamp, min_id
                        WITH n , collect (nodes) as nodeList
                        UNWIND range(0,size(nodeList)-2) AS i
                        WITH n , nodeList[i] as first, nodeList[i+1] as second
                        RETURN n, first, second $add_duration_str',
                        'MERGE (first) -[df:$df_entity {entityType: "$entity_type"}]->(second)
                         SET df.type = "DF"
                         SET df.entityId = n.sysId
                         SET df.duration = duration
                        ',
                        {batchSize: $batch_size})
                    '''
            else:
                query_str = '''
                                     CALL apoc.periodic.iterate(
                                        'MATCH (n:$entity_labels_string) <-[:$corr_type_string]- (e:$event_label)
                                        CALL {
                                                WITH e
                                                MATCH (e) - [:CONSISTS_OF] -> (single_event:Event)
                                                RETURN id(single_event) as min_id ORDER BY id(single_event)
                                                LIMIT 1
                                            }
                                        WITH n , e as nodes ORDER BY e.timestamp, min_id
                                        WITH n , collect (nodes) as nodeList
                                        UNWIND range(0,size(nodeList)-2) AS i
                                        WITH n , nodeList[i] as first, nodeList[i+1] as second
                                        RETURN first, second $add_duration_str',
                                        'MERGE (first) -[df:$df_entity {entityType: "$entity_type"}]->(second)
                                         SET df.type = "DF"
                                         SET df.duration = duration
                                        ',
                                        {batchSize: $batch_size})
                                    '''

        else:
            query_str = '''
                             CALL apoc.periodic.iterate(
                                'MATCH (n:$entity_labels_string) <-[:$corr_type_string]- (e:$event_label)
                                WITH n , e as nodes ORDER BY e.timestamp, ID(e)
                                WITH n , collect (nodes) as nodeList
                                UNWIND range(0,size(nodeList)-2) AS i
                                WITH n , nodeList[i] as first, nodeList[i+1] as second
                                RETURN first, second $add_duration_str',
                                'MERGE (first) -[df:$df_entity {entityType: "$entity_type"}]->(second)
                                 SET df.type = "DF"
                                 SET df.duration = duration
                                ',
                                {batchSize: $batch_size})
                            '''

        return Query(query_str=query_str,
                     template_string_parameters={
                         "entity_labels_string": entity.get_label_string(),
                         "corr_type_string": entity.get_corr_type_strings(),
                         "event_label": event_label,
                         "df_entity": entity.get_df_label(),
                         "entity_type": entity.type,
                         "add_duration_str": SemanticHeaderQueryLibrary.get_add_duration_query_str(add_duration)
                     })

    @staticmethod
    def get_merge_duplicate_df_entity_query(node: ConstructedNodes) -> Query:

        # language=sql
        query_str = '''
                        MATCH (n1:Event)-[rel:$df_entity {entityType: '$entity_type'}]->(n2:Event)
                        WITH n1, n2, collect(rel) AS rels
                        WHERE size(rels) > 1
                        // only include this and the next line if you want to remove the existing relationships
                        UNWIND rels AS rel 
                        DELETE rel
                        MERGE (n1)
                            -[:$df_entity {entityType: '$entity_type', count:size(rels), type: 'DF'}]->
                              (n2)
                    '''
        return Query(query_str=query_str,
                     template_string_parameters={
                         "entity_type": node.type,
                         "df_entity": node.get_df_label()
                     })<|MERGE_RESOLUTION|>--- conflicted
+++ resolved
@@ -88,13 +88,9 @@
         # language=SQL
         query_str = '''
                     CALL apoc.periodic.iterate(
-<<<<<<< HEAD
                     'MATCH ($record) $log_check_str
-=======
-                    'MATCH ($record) 
                     $record_matches
                           $log_check_str
->>>>>>> b1c059db
                           RETURN record',
                           '$merge_or_create_node
                           $set_label_str
@@ -132,16 +128,11 @@
 
         # request all associated record types for specific logs
         query_str = '''
-<<<<<<< HEAD
-            MATCH (r:Record) <- [:CONTAINS] - (log:Log)
+            MATCH (record:Record) - [:IS_OF_TYPE] -> (record_type:RecordType)
+            MATCH (record) <- [:CONTAINS] - (log:Log)
             WHERE log.name in $log_str
             UNWIND labels(r) as _label
             RETURN collect(distinct _label) as labels
-=======
-            MATCH (record:Record) - [:IS_OF_TYPE] -> (record_type:RecordType)
-            WHERE record.log in $log_str
-            RETURN collect(distinct record_type.type) as labels
->>>>>>> b1c059db
         '''
 
         return Query(query_str=query_str,
@@ -237,15 +228,9 @@
         # merge the resulting node
         # set the optional properties
         query_str = '''     CALL apoc.periodic.iterate('
-<<<<<<< HEAD
-                            MATCH (record:$record_labels) $log_check_str
+                            MATCH ($record) $log_check_str
+                            $record_matches
                             RETURN record',
-=======
-                                MATCH ($record)
-                                $record_matches
-                                $log_check_str
-                                RETURN record',
->>>>>>> b1c059db
                             '
                             MATCH ($from_node) - [:EXTRACTED_FROM] -> (record)
                             MATCH ($to_node) - [:EXTRACTED_FROM] -> (record)
