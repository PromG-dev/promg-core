--- conflicted
+++ resolved
@@ -319,20 +319,18 @@
             raise ValueError(f"{entity_type} is not defined in semantic header")
         self.inference_engine.add_entity_as_event_attribute(entity)
 
-    def match_entity_with_batch_position(self, entity_type: str) -> None:
+    def match_entity_with_batch_position(self, entity_type: str, relative_position_type: str) -> None:
         """
         Pass on method to inference_engine to infer the batch position of a specific entity
 
         :param entity_type: The type of the entity
         :type entity_type: str
-        :return: None
-
-<<<<<<< HEAD
-    def match_entity_with_batch_position(self, entity_type: str, relative_position_type: str):
-=======
-        :raise ValueError: when the entity has not been defined
-        """
->>>>>>> 428e5f19
+        :param relative_position_type: The type of the relative position
+        :type relative_position_type: str
+        :return: None
+
+        :raise ValueError: when the entity has not been defined
+        """
         entity = self.semantic_header.get_entity(entity_type)
         relative_position = self.semantic_header.get_entity(relative_position_type)
         if entity is None:
@@ -379,20 +377,18 @@
         self.add_entity_to_event(entity_type=entity_type)
 
     # rule D
-<<<<<<< HEAD
-    def infer_items_propagate_downwards_multiple_level_w_batching(self, entity_type, relative_position_type):
-=======
-    def infer_items_propagate_downwards_multiple_level_w_batching(self, entity_type: str) -> None:
+    def infer_items_propagate_downwards_multiple_level_w_batching(self, entity_type: str, relative_position_type: str,) -> None:
         """
         Pass on method to inference_engine to infer items while propagating downwards multiple levels with batching
 
         :param entity_type: The type of the entity
         :type entity_type: str
+        :param relative_position_type: The type of the relative position
+        :type relative_position_type: str
         :return: None
 
         :raise ValueError: when the entity has not been defined in semantic header
         """
->>>>>>> 428e5f19
         entity = self.semantic_header.get_entity(entity_type)
         relative_position = self.semantic_header.get_entity(relative_position_type)
         if entity_type is None:
